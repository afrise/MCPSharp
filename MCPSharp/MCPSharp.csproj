--- conflicted
+++ resolved
@@ -86,11 +86,7 @@
       <PrivateAssets>all</PrivateAssets>
       <IncludeAssets>runtime; build; native; contentfiles; analyzers; buildtransitive</IncludeAssets>
     </PackageReference>
-<<<<<<< HEAD
-    <PackageReference Include="StreamJsonRpc" Version="2.21.10" />
-=======
     <PackageReference Include="StreamJsonRpc" Version="2.22.11" />
->>>>>>> fe19666a
     <PackageReference Include="System.ComponentModel.Annotations" Version="5.0.0" />
   </ItemGroup>
 
