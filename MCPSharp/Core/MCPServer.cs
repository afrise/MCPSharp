﻿using MCPSharp.Core.Tools;
using MCPSharp.Core.Transport;
using MCPSharp.Model;
using Microsoft.Extensions.AI;
using Microsoft.Extensions.Logging;
using Microsoft.VisualStudio.Threading;
using StreamJsonRpc;
using System.Reflection;
using System.Text.Json;

namespace MCPSharp
{
    /// <summary>
    /// Main class for the MCP server.
    /// </summary>
    public class MCPServer
    {
        private static readonly MCPServer _instance = new();
        private readonly JsonRpc _rpc;
        private readonly ILogger _logger;
        private readonly ToolManager _toolManager = new()
        {
            ToolChangeNotification = () => { 
                if (EnableToolChangeNotification) 
                    _= _instance._rpc.NotifyWithParameterObjectAsync("notifications/tools/list_changed", null);
            }
        };

        private readonly ResourceManager _resouceManager = new();
        //private readonly ServerRpcTarget _target;
        private readonly CancellationTokenSource _cancellationTokenSource = new();

        /// <summary>
        /// true if tool change notifications are enabled. This will set to true if the client supports it during initialization, but can be disabled.
        /// </summary>
        public static bool EnableToolChangeNotification { get; set; } = false;

        /// <summary>
        /// Enables periodic pings to the client. If the client does not respond, the server will exit. Default is true, as clients are supposed to respond to pings.
        /// </summary>
        public static bool EnablePing { get; set; } = true;

        /// <summary>
        /// The name and version of the server implementation
        /// </summary>
        public Implementation Implementation;

        /// <summary>
        /// Any calls to Console.Write() will be sent to this text writer. Overwrite it if you wish to capture this stream.
        /// </summary>
        public readonly TextWriter RedirectedOutput = TextWriter.Null;

        /// <summary>
        /// Constructor for the MCP server.
        /// </summary>
        private MCPServer()
        {
            Implementation = new();

            Console.SetOut(RedirectedOutput);
            
            _rpc = new JsonRpc(new NewLineDelimitedMessageHandler(new StdioTransportPipe(), 
                new SystemTextJsonFormatter() { 
                    JsonSerializerOptions = new JsonSerializerOptions { 
                        PropertyNameCaseInsensitive = true, 
                        PropertyNamingPolicy = JsonNamingPolicy.CamelCase 
                    } }));
            
            _logger = new McpServerLogger(_rpc);

            _rpc.AddLocalRpcTarget(new ServerRpcTarget(_toolManager, _resouceManager, Implementation, _logger));
            _rpc.StartListening();

        }

        /// <summary>
        /// Registers a tool with the server.
        /// </summary>
        /// <typeparam name="T"></typeparam>
        [Obsolete("Call Register<T> instead. The method has been renamed to clear any confusion. They are functionally identical")]
        public static void RegisterTool<T>() where T : class, new() => _=_instance.RegisterAsync<T>();

        /// <summary>
        /// Registers a tool with the server.
        /// </summary>
        /// <typeparam name="T">The class containing the member methods you wish to expose</typeparam>
        public static void Register<T>() where T : class, new()=> _=_instance.RegisterAsync<T>();

        /// <summary>
        /// Registers a tool with the server.
        /// </summary>
        /// <typeparam name="T">The class containing the member methods you wish to expose</typeparam>
        /// <returns></returns>
        public async Task RegisterAsync<T>() where T : class, new() 
        { 

            await Task.Run(() =>
            {
                _logger.LogInformation("Registering {TypeName}", typeof(T).Name);
                _toolManager.Register<T>();
                _resouceManager.Register<T>();
            });
        }

        /// <summary>
        /// Registers a tool with the server.
        /// </summary>
        /// <param name="function"></param>
        public static void RegisterAIFunction(AIFunction function) => _ = _instance.RegisterAsync(function);

        /// <summary>
        /// Registers a tool with the server.
        /// </summary>
        /// <param name="function"></param>
        /// <returns></returns>
        public async Task RegisterAsync(AIFunction function) => await _toolManager.RegisterAIFunctionAsync(function);

        /// <summary>
        /// Register a Delegate function along with tool definition
        /// </summary>
        /// <param name="tool">the Tool object describing the tool and it's parameters</param>
        /// <param name="func">the Function you wish to handle the tool</param>
        public static void AddToolHandler(Tool tool, Delegate func) => _instance._toolManager.AddToolHandler(new ToolHandler(tool, func.Method));

        /// <summary>
        /// forward Console.WriteLine() to a TextWriter
        /// </summary>
        /// <param name="output"></param>
        public static void SetOutput(TextWriter output) => Console.SetOut(output);

        /// <summary>
        /// Starts the MCP Server, registers all tools, and starts listening for requests.
        /// </summary>
        /// <param name="serverName">The name of the server.</param>
        /// <param name="version">The version of the server.</param>
        /// <returns>A task that represents the asynchronous operation.</returns>
        public static async Task StartAsync(string serverName, string version)
        {
            _instance.Implementation = new(serverName, version);

            var allTypes = Assembly.GetEntryAssembly()!.GetTypes()
                .Where(t =>
                {
                    bool classHasToolAttribute = t.GetCustomAttribute<McpToolAttribute>() != null;
<<<<<<< HEAD
#pragma warning disable CS0618 // We need this here for compatibility with older versions of the library
                    bool methodHasToolAttribute = t.GetMethods().Any(m => m.GetCustomAttribute<McpFunctionAttribute>() != null);
#pragma warning restore CS0618 // (Type or member is obsolete)
=======
                    bool methodHasToolAttribute = t.GetMethods().Any(m => m.GetCustomAttribute<McpToolAttribute>() != null);
                    bool methodHasFunctionAttribute = t.GetMethods().Any(m => m.GetCustomAttribute<McpFunctionAttribute>() != null);
>>>>>>> c2cfd5fa
                    bool methodHasResourceAttribute = t.GetMethods().Any(m => m.GetCustomAttribute<McpResourceAttribute>() != null);

                    return classHasToolAttribute || methodHasToolAttribute || methodHasFunctionAttribute || methodHasResourceAttribute;
                });

            foreach (var toolType in allTypes)
            {
                var registerMethod = typeof(MCPServer).GetMethod(nameof(Register))?.MakeGenericMethod(toolType);
                registerMethod?.Invoke(_instance, null);
            }

            await Task.Delay(-1);
        }

        private async Task StartPingThreadAsync()
        {
            while (!_cancellationTokenSource.Token.IsCancellationRequested)
            {
                await Task.Delay(5000);
                if (!EnablePing) break;

                try
                {
                    var response = await _rpc.InvokeWithParameterObjectAsync<object>("ping", null).WithTimeout(TimeSpan.FromMilliseconds(500));

                    if (response == null)
                    {
                        _rpc.Dispose();
                        Environment.Exit(1);
                    }
                }

                catch (Exception)
                {
                    _rpc.Dispose();
                    Environment.Exit(1);
                }
            }
        }
        
        internal void Dispose()
        {
            _cancellationTokenSource.Cancel();
            _rpc.Dispose();
        }

        internal static void HandleClientDisconnected()
        {
            _instance?.Dispose();
        }
    }
}<|MERGE_RESOLUTION|>--- conflicted
+++ resolved
@@ -142,14 +142,8 @@
                 .Where(t =>
                 {
                     bool classHasToolAttribute = t.GetCustomAttribute<McpToolAttribute>() != null;
-<<<<<<< HEAD
-#pragma warning disable CS0618 // We need this here for compatibility with older versions of the library
-                    bool methodHasToolAttribute = t.GetMethods().Any(m => m.GetCustomAttribute<McpFunctionAttribute>() != null);
-#pragma warning restore CS0618 // (Type or member is obsolete)
-=======
                     bool methodHasToolAttribute = t.GetMethods().Any(m => m.GetCustomAttribute<McpToolAttribute>() != null);
                     bool methodHasFunctionAttribute = t.GetMethods().Any(m => m.GetCustomAttribute<McpFunctionAttribute>() != null);
->>>>>>> c2cfd5fa
                     bool methodHasResourceAttribute = t.GetMethods().Any(m => m.GetCustomAttribute<McpResourceAttribute>() != null);
 
                     return classHasToolAttribute || methodHasToolAttribute || methodHasFunctionAttribute || methodHasResourceAttribute;
