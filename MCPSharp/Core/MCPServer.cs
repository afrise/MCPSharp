--- conflicted
+++ resolved
@@ -32,11 +32,7 @@
         private readonly Stream StandardOutput;
 
         /// <summary>
-<<<<<<< HEAD
         /// The output of Console.WriteLine() will be redirected here. Defaults to null, currently no way to change this.
-=======
-        /// The output of Console.WriteLine() will be redirected here. Defaults to null, currently no way to change this. 
->>>>>>> c7c71acb
         /// </summary>
         public readonly TextWriter RedirectedOutput = TextWriter.Null;
 
@@ -50,18 +46,7 @@
             var pipe = new DuplexPipe(PipeReader.Create(Console.OpenStandardInput()), PipeWriter.Create(StandardOutput));
             _rpc = new JsonRpc(new NewLineDelimitedMessageHandler(pipe, new SystemTextJsonFormatter()), this);
         }
-
-<<<<<<< HEAD
-=======
-        public MCPServer(Implementation implementation) : this() => this.implementation = implementation;
-
-        /// <summary>
-        /// Constructor for the MCP server.
-        /// </summary>
-        /// <param name="outputWriter">a TextWriter object where any Console.Write() calls will go</param>
-        public MCPServer(TextWriter outputWriter) : this() => RedirectedOutput = outputWriter; 
-
->>>>>>> c7c71acb
+      
         /// <summary>
         /// Constructor for the MCP server with implementation details.
         /// </summary>
@@ -82,13 +67,8 @@
         /// <returns>A task that represents the asynchronous operation.</returns>
         public static async Task StartAsync(string serverName, string version)
         {
-<<<<<<< HEAD
             _instance = new MCPServer(new Implementation(serverName, version));
-=======
-
-            var server = new MCPServer(new Implementation(serverName, version));
-            
->>>>>>> c7c71acb
+
 
             foreach (var toolType in Assembly.GetEntryAssembly()!.GetTypes().Where(t => t.GetCustomAttribute<McpToolAttribute>() != null))
             {
@@ -102,7 +82,6 @@
             await Task.Delay(-1);
         }
 
-<<<<<<< HEAD
         /// <summary>
         /// Initializes the server with the specified protocol version, client capabilities, and client information.
         /// </summary>
@@ -167,32 +146,7 @@
         /// Registers a tool with the server.
         /// </summary>
         /// <param name="type">The type of the tool to register.</param>
-=======
-        [JsonRpcMethod("initialize")] 
-        public InitializeResult Initialize(string protocolVersion, ClientCapabilities capabilities, Implementation clientInfo) => new (protocolVersion, new ServerCapabilities { Tools = new() { { "listChaged", false } } }, implementation);
-        
-        [JsonRpcMethod("notifications/initialized")]
-        public static async Task InitializedAsync() => await Task.Run(() => { });
-        
-        [JsonRpcMethod("resources/list")] 
-        public async Task<ResourcesListResult> ListResourcesAsync() => await Task.Run(()=>new ResourcesListResult());
-        
-        [JsonRpcMethod("resources/templates/list")] 
-        public async Task<ResourceTemplateListResult> ListResourceTemplatesAsync() => await Task.Run(() => new ResourceTemplateListResult());
-        
-        [JsonRpcMethod("tools/call", UseSingleObjectParameterDeserialization = true)] 
-        public async Task<CallToolResult> CallToolAsync(ToolCallParameters parameters) => !tools.TryGetValue(parameters.Name, out var toolHandler) ? new CallToolResult { IsError = true, Content = [new TextContent { Text = $"Tool {parameters.Name} not found" }] } : await toolHandler.HandleAsync(parameters.Arguments);
-        
-        [JsonRpcMethod("tools/list")] 
-        public async Task<ToolsListResult> ListToolsAsync() => await Task.Run(()=>new ToolsListResult(tools.Values.Select(t => t.Tool).ToList()));
-
-        [JsonRpcMethod("ping")]
-        public async Task<object> PingAsync() => await Task.Run(() => new { });
-
-        [JsonRpcMethod("prompts/list")]
-        public async Task<object> ListPromptsAsync() => await Task.Run(() => new { prompts=new List<string>() });
-
->>>>>>> c7c71acb
+
         private void RegisterTool(Type type)
         {
             var instance = Activator.CreateInstance(type);
@@ -246,12 +200,10 @@
             }
         }
 
-<<<<<<< HEAD
+
         /// <summary>
         /// Starts the JSON-RPC listener.
         /// </summary>
-=======
->>>>>>> c7c71acb
         private void Start() => _rpc.StartListening();
     }
 }